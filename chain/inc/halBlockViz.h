/*
 * Copyright (C) 2013 by Glenn Hickey (hickey@soe.ucsc.edu)
 *
 * Released under the MIT license, see LICENSE.txt
 */

#ifndef _HALBLOCKVIZ_H
#define _HALBLOCKVIZ_H

#ifdef __cplusplus
extern "C" {
#endif

/** This is all prototype code to evaluate how to get blocks streamed 
 * from HAL to the browser. Interface is speficied by Brian */

/* keep integer type definition in one place */
typedef long hal_int_t;

/** range of coordinates in target */
struct hal_target_range_t
{
   struct hal_target_range_t* next;
   hal_int_t tStart;
   hal_int_t size;
};

/** paralgous ranges in the *target* genome, which can't be displayed
 * as snakes so they get filtered out into a separate API */
struct hal_target_dupe_list_t
{
   struct hal_target_dupe_list_t* next;
   hal_int_t id;  
   struct hal_target_range_t* tRange;
   char* qChrom;
};

/** Contains mapped blocks along with target paralgous "blue line" blocks
 * in a separate list.  No overlapping query blocks will be present in
 * mappedBlocks.  If there are three paralgous reference segemnts, then
 * there will be three instances in targetDupeBlocks, but only one
 * "cannonical" instance in mappedBlocks */
struct hal_block_results_t
{
   struct hal_block_t* mappedBlocks;
   struct hal_target_dupe_list_t* targetDupeBlocks;
};
  
/** Blockc struct. 
 * NOTE: ALL COORDINATES ARE FORWARD-STRAND RELATIVE 
 */
struct hal_block_t
{
   struct hal_block_t* next;
   char *qChrom;
   hal_int_t tStart;
   hal_int_t qStart;
   hal_int_t size;
   char strand;
   char *sequence;
};

/** Some information about a genome */
struct hal_species_t
{
   struct hal_species_t* next;
   char* name;
   hal_int_t length;
   hal_int_t numChroms;
   char* parentName;
   double parentBranchLength;
};

/** Some information about a sequence */
struct hal_chromosome_t
{
   struct hal_chromosome_t* next;
   char* name;
   hal_int_t length;
};

/** Duplication mode toggler.  
 * HAL_NO_DUPS: No duplications computed
 * HAL_QUERY_DUPS: The same query range can map to multiple places in target
 * HAL_QUERY_AND_TARGET_DUPS: As above, but target can also map to multiple
 * places in query.  Note that these instances are returned in the special
 * target dup list structure */
typedef enum
{
  HAL_NO_DUPS = 0,
  HAL_QUERY_DUPS,
  HAL_QUERY_AND_TARGET_DUPS,
} hal_dup_type_t;

/** Open a text file created by halLodInterpolate.py for viewing. 
 * This text file contains a list of paths to progressively coarser
 * levels of detail of a source HAL file.  For example, it may look like
 * 0 ecoli.hal
 * 1000 lod/ecoli_10.hal
 * 10000 lod/ecoli_100.hal
 * This file is saying that for query lengths between 0 and 1000, use 
 * the first (original) file.  For lengths between 1000 and 10000 use 
 * the second file. For lengths greater than 10000 use the third file.
 *
 * NOTE: If the hal file paths are relative (do not begin with /) as 
 * they are in the above example, then they are assumed to be relative
 * to the directory containing lodFilePath.  If they are absolute, then
 * they will be read as-is. Paths that contain ":/" are assumed to be
 * web addressed of some sort and considered absolute.
 *
 * halGetBlocksInTargetRange will automatically use the above-described
 * logic.  Calling halOpen (below) is the equivalent of having just one
 * entry (0)
 *
 * @param lodFilePath path to location of HAL LOD file on disk 
 * @return new handle or -1 of open failed.
*/
int halOpenLOD(char *lodFilePath);

/** Open a HAL alignment file read-only.  
 * @param halFilePath path to location of HAL file on disk 
 * @return new handle or -1 of open failed.
*/
int halOpen(char *halFilePath);

/** Close a HAL alignment, given its handle
 * @param halHandle previously obtained from halOpen 
 * @return 0: success -1: failure
 */
int halClose(int halHandle);

/** Free block results structure */
void halFreeBlockResults(struct hal_block_results_t* results);

/** Free linked list of blocks */
void halFreeBlocks(struct hal_block_t* block);

/** Free linked list of dupe lists*/
void halFreeTargetDupeLists(struct hal_target_dupe_list_t* dupes);

/** Create linked list of block structures.  Blocks returned will be all
 * aligned blocks in the query sequence that align to the given range
 * in the reference sequence.  The list will be ordered along the reference.
 * The two immediately adjacent blocks to each aligned query block (adjacent
 * along the query genome) will also be returned if they exist. 
 *
 * @param halHandle handle for the HAL alignment obtained from halOpen
 * @param qSpecies the name of the query species.
 * @param tSpecies the name of the reference species.
 * @param tChrom name of the chromosome in reference.
 * @param tStart start position in reference  
 * @param tEnd last + 1 position in reference (if 0, then the size of the 
 * chromosome is used). 
 * @param tReversed Input region is on the reverse strand (but still 
 * in forward coordinates like BED).  can only be used in liftOverMode
 * otherwise must be set to 0
 * @param getSequenceString copy DNA sequence (of query species) into 
 * output blocks if not 0. 
 * @param dupMode Specifies which types of duplications to compute. 
 * (note that when tReversed != 0, target duplications are not supported,
 * so when doing liftover use no dupes or query dupes only) 
 * @param mapBackAdjacencies Species if segments adjacent to query segments
 * in the alignment are mapped back ot the target (producing offscreen 
 * results). Must be set to 0 it tReversed is not 0 (so set to 0 when doing 
 * liftover).
 * @return  block structure -- must be freed by halFreeBlockResults()
 */
struct hal_block_results_t *halGetBlocksInTargetRange(int halHandle, 
                                                      char* qSpecies,
                                                      char* tSpecies,
                                                      char* tChrom,
                                                      hal_int_t tStart, 
                                                      hal_int_t tEnd,
                                                      hal_int_t tReversed,
                                                      int getSequenceString,
<<<<<<< HEAD
                                                      hal_dup_type_t dupMode,
                                                      int mapBackAdjacencies);
 
=======
                                                      int doDupes);

/** Read alignment into an output file in MAF format.  Interface very 
 * similar to halGetBlocksInTargetRange except multiple query species 
 * can be specified
 *
 * @param halHandle handle for the HAL alignment obtained from halOpen
 * @param qSpeciesNames the names of the query species (no other information
 * is read from the hal_species_t structure -- just the names).
 * @param tSpecies the name of the reference species.
 * @param tChrom name of the chromosome in reference.
 * @param tStart start position in reference  
 * @param tEnd last + 1 position in reference (if 0, then the size of the 
 * chromosome is used). 
 * @param doDupes create blocks for duplications if not 0.  When this 
 * option is enabled, the same region can appear in more than one block.
 * @return  number of bytes written
 */
hal_int_t halGetMAF(FILE* outFile,
                    int halHandle, 
                    struct hal_species_t* qSpeciesNames,
                    char* tSpecies,
                    char* tChrom,
                    hal_int_t tStart, 
                    hal_int_t tEnd,
                    int doDupes); 
>>>>>>> c7a44ee5

/** Create a linked list of the species in the hal file.
 * @param halHandle handle for the HAL alignment obtained from halOpen
 * @return  species structure -- must be freed by client */
struct hal_species_t *halGetSpecies(int halHandle);

/** Create a linked list of the chromosomes in the 
 * @param halHandle handle for the HAL alignment obtained from halOpen 
 * @param speciesName The name of the species whose chromomsomes you want 
 * @return  chromosome structure -- must be freed by client */
struct hal_chromosome_t *halGetChroms(int halHandle, 
                                      char* speciesName);

/** Create a string of the DNA characters of the given range of a chromosome
 * @param halHandle handle for the HAL alignment obtained from halOpen 
 * @param speciesName The name of the species 
 * @param chromName The name of the chromosome within the species
 * @param start The first position of the chromosome
 * @param end The last + 1 position of the chromosome 
 * @return dna string -- must be freed by client */
char *halGetDna(int halHandle,
                char* speciesName,
                char* chromName, 
                hal_int_t start, hal_int_t end);

#ifdef __cplusplus
}
#endif

#endif<|MERGE_RESOLUTION|>--- conflicted
+++ resolved
@@ -173,12 +173,8 @@
                                                       hal_int_t tEnd,
                                                       hal_int_t tReversed,
                                                       int getSequenceString,
-<<<<<<< HEAD
                                                       hal_dup_type_t dupMode,
                                                       int mapBackAdjacencies);
- 
-=======
-                                                      int doDupes);
 
 /** Read alignment into an output file in MAF format.  Interface very 
  * similar to halGetBlocksInTargetRange except multiple query species 
@@ -204,7 +200,6 @@
                     hal_int_t tStart, 
                     hal_int_t tEnd,
                     int doDupes); 
->>>>>>> c7a44ee5
 
 /** Create a linked list of the species in the hal file.
  * @param halHandle handle for the HAL alignment obtained from halOpen
