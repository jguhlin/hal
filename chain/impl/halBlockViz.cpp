--- conflicted
+++ resolved
@@ -474,11 +474,7 @@
   hal_block_t* head = NULL;
   hal_block_t* prev = NULL;
   BlockMapper blockMapper;
-<<<<<<< HEAD
-  blockMapper.init(tGenome, qGenome, absStart, absEnd, doDupes);
-=======
   blockMapper.init(tGenome, qGenome, absStart, absEnd, doDupes, 0, true);
->>>>>>> 171dc8e7
   blockMapper.map();
   const BlockMapper::MSSet& segMap = blockMapper.getMap();
   for (BlockMapper::MSSet::const_iterator segMapIt = segMap.begin();
