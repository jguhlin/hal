/*
 * Copyright (C) 2012 by Glenn Hickey (hickey@soe.ucsc.edu)
 *
 * Released under the MIT license, see LICENSE.txt
 */
#include <string>
#include <sstream>
#include <iostream>
#include <algorithm>
#include <cassert>
#include <deque>
#include "defaultColumnIterator.h"
#include "hal.h"

using namespace std;
using namespace hal;

DefaultColumnIterator::DefaultColumnIterator(const Genome* reference, 
                                             const set<const Genome*>* targets,
                                             hal_index_t columnIndex,
                                             hal_index_t lastColumnIndex,
                                             hal_size_t maxInsertLength,
                                             bool noDupes,
                                             bool noAncestors)
:
  _maxInsertionLength(maxInsertLength),
  _noDupes(noDupes),
  _noAncestors(noAncestors)
{
  assert (columnIndex >= 0 && lastColumnIndex >= columnIndex && 
          lastColumnIndex < (hal_index_t)reference->getSequenceLength());

  // allocate temp iterators
  _top = reference->getTopSegmentIterator(0);
  _next = _top->copy();

  // need to allocate the rearrangement from 
  if (reference->getParent() != NULL)
  {
    _rearrangement = reference->getRearrangement();
  }
  else if (reference->getNumChildren() > 0)
  {
    _rearrangement = reference->getChild(0)->getRearrangement();
  }
  _rearrangement->setAtomic(true);
  const Sequence* sequence = reference->getSequenceBySite(columnIndex);
  assert(sequence != NULL);
  _ref =sequence;    

  // compute all genomes in search scope (spanning tree of reference and targets)
  // if targets is empty we just visit everything. 
  if (targets != NULL && !targets->empty())
  {
    _targets = *targets;
    _targets.insert(reference);
    const Genome* root = reference;
    while (root->getParent() != NULL)
    {
      // stupid!
      root = root->getParent();
    }
    getGenomesInSpanningTree(_targets, _scope);
  }
  
  // note columnIndex in genome (not sequence) coordinates
  _stack.push(sequence, columnIndex, lastColumnIndex);

  toRight();
}
   
DefaultColumnIterator::~DefaultColumnIterator()
{
  eraseColMap();
  for (VisitCache::iterator i = _visitCache.begin();
       i != _visitCache.end(); ++i)
  {
    delete i->second;
  }
}

void DefaultColumnIterator::toRight() const
{
  // compatible with old interface which allowed toRight() to go out
  // of bounds without crashing.
  if (_stack.size() == 1 && !_stack.topInBounds())
  {      
    return;
  }
  assert(_indelStack.size() == 0);
  
  do
  {
    // clean stack
    nextFreeIndex();
    while (_stack.size() > 1 && !_stack.topInBounds())
    {
      _stack.popDelete();
      nextFreeIndex();
    }

    // compatible with old interface which allowed toRight() to go out
    // of bounds without crashing.
    if (_stack.size() == 1 && !_stack.topInBounds())
    {      
      return;
    }

    _indelStack.clear();
    
    bool init = _stack.top()->_index == _stack.top()->_firstIndex ||
     (_stack.top()->_bottom._it.get() == NULL && 
      _stack.top()->_top._it.get() == NULL);

    recursiveUpdate(init);
    
    // move the index right
    ++_stack.top()->_index;

    // jump to next sequence in genome if necessary
    const Sequence* seq = _stack.top()->_sequence;
    if (_stack.size() == 1 && 
        _stack.top()->_index >= (hal_index_t)(seq->getStartPosition() + 
                                              seq->getSequenceLength()) &&
        _stack.top()->_index < (hal_index_t)(seq->getGenome()->getSequenceLength()))
    {
      _stack.top()->_sequence = 
         seq->getGenome()->getSequenceBySite(_stack.top()->_index);
      assert(_stack.top()->_sequence != NULL);
      _ref = _stack.top()->_sequence;    
    }
  }
  while (_break == true);

  // push the indel stack.  
  _stack.pushStack(_indelStack);

  // clean stack again
  nextFreeIndex();
  while (_stack.size() > 1 && !_stack.topInBounds())
  {
    _stack.popDelete();
    nextFreeIndex();
  }

#ifndef NDEBUG
  set<pair<const Sequence*, hal_index_t> > coordSet;
  ColumnMap::const_iterator i, iNext;
  DNASet::const_iterator j;
  for (i = _colMap.begin(); i != _colMap.end(); ++i)
  {
    // check that the same coordinate not present for the same sequence
    for (j = i->second->begin(); j != i->second->end(); ++j)
    {
      pair<const Sequence*, hal_index_t> data(i->first, (*j)->getArrayIndex());
      assert(coordSet.insert(data).second == true);
    }
  }
#endif
}

bool DefaultColumnIterator::lastColumn() const
{
  return _stack.size() == 1 &&
     _stack.top()->_index > _stack.top()->_lastIndex;
}

const Genome* DefaultColumnIterator::getReferenceGenome() const 
{
  return _ref->getGenome();
}

const Sequence* DefaultColumnIterator::getReferenceSequence() const 
{
  return _ref;
}

hal_index_t DefaultColumnIterator::getReferenceSequencePosition() const 
{
  return _stack[0]->_index - _ref->getStartPosition();
}


const DefaultColumnIterator::ColumnMap* DefaultColumnIterator::getColumnMap() 
const
{
  return &_colMap;
}

hal_index_t DefaultColumnIterator::getArrayIndex() const
{
  assert(_stack.size() > 0);
  return _stack[0]->_index;
}

void DefaultColumnIterator::defragment() const
{
  ColumnMap::iterator i = _colMap.begin();
  ColumnMap::iterator next;
  while ( i != _colMap.end())
  {
    next = i;
    ++next;
    if (i->second->empty())
    {
      delete i->second;
      _colMap.erase(i);
    }
    i = next;
  }
  
  _stack.resetLinks();
}

// Starting from the reference sequence which is determined 
// from the stack, we start recursing over the entire column. 
// if init is specified, all the initial iterators are created
// then moved to the index (in the stack).  if init is false,
// all the existing iterators are moved to the right.
void DefaultColumnIterator::recursiveUpdate(bool init) const
{
/*  cout <<"update " << _stack.top()->_sequence->getName() << " "
       <<_stack.top()->_firstIndex << "," 
       <<_stack.top()->_index << ","
       <<_stack.top()->_lastIndex << endl;
*/

  resetColMap();
  _break = false;

  const Sequence* refSequence = _stack.top()->_sequence;
  const Genome* refGenome = refSequence->getGenome();
  if (refSequence->getNumTopSegments() > 0)
  {
    assert(_stack.size() > 0);
    LinkedTopIterator* topIt = &_stack.top()->_top;
    // first column, we search the genome for the site
    if (init == true)
    {    
      topIt->_it = refSequence->getTopSegmentIterator();
      topIt->_it->toSite(_stack.top()->_index, true);
      topIt->_dna = refGenome->getDNAIterator(_stack.top()->_index);
    }
    // otherwise, we scan forward from last visisted column
    else
    {
      assert(topIt->_it.get() != NULL);
      assert(topIt->_it->getReversed() == false);

      // catch up to nextfreeindex
      topIt->_it->slice(0, 0);
      while (topIt->_it->overlaps(_stack.top()->_index) == false)
      {
        topIt->_it->getReversed() ? topIt->_it->toLeft() : topIt->_it->toRight();
      }
      hal_size_t offset = (hal_size_t)abs(_stack.top()->_index - 
                                          topIt->_it->getStartPosition());
      topIt->_it->slice(offset, topIt->_it->getLength() - offset - 1);
      topIt->_dna->jumpTo(_stack.top()->_index);
    }
    assert(topIt->_it->getReversed() == false &&
           topIt->_dna->getReversed() == false);
    assert(topIt->_it->getStartPosition() == topIt->_dna->getArrayIndex());
    assert(topIt->_dna->getArrayIndex() == _stack.top()->_index);    
    assert(_stack.top()->_index <= _stack.top()->_lastIndex);
    assert(topIt->_it->getStartPosition() == topIt->_dna->getArrayIndex());

    if (colMapInsert(topIt->_dna) == false)
    {
      _break = true;
      return;
    }
    handleDeletion(topIt->_it);
    updateParent(topIt);
    updateNextTopDup(topIt);
    updateParseDown(topIt);
  } 

  else
  {
    assert(_stack.size() > 0);
    LinkedBottomIterator* bottomIt = &_stack.top()->_bottom;
    if (init == true)
    {
      bottomIt->_it = refSequence->getBottomSegmentIterator();
      bottomIt->_it->toSite(_stack.top()->_index, true);
      bottomIt->_dna = refGenome->getDNAIterator(_stack.top()->_index);
    }
    else
    {
      assert(bottomIt->_it.get() != NULL);
      assert(bottomIt->_it->getReversed() == false);

      // catch up to nextfreeindex
      bottomIt->_it->slice(0, 0);
      while (bottomIt->_it->overlaps(_stack.top()->_index) == false)
      {
        bottomIt->_it->getReversed() ? bottomIt->_it->toLeft() : 
           bottomIt->_it->toRight();
      }
      hal_size_t offset = (hal_size_t)abs(_stack.top()->_index - 
                                          bottomIt->_it->getStartPosition());
      bottomIt->_it->slice(offset, bottomIt->_it->getLength() - offset - 1);
      bottomIt->_dna->jumpTo(_stack.top()->_index);
    }

    assert(bottomIt->_it->getReversed() == false &&
           bottomIt->_dna->getReversed() == false);
    assert(bottomIt->_it->getStartPosition() == bottomIt->_dna->getArrayIndex());
    assert(bottomIt->_dna->getArrayIndex() == _stack.top()->_index);

    if (colMapInsert(bottomIt->_dna) == false)
    {
      _break = true;
      return;
    }
    hal_size_t numChildren = refSequence->getGenome()->getNumChildren();
    if (numChildren > bottomIt->_children.size())
    {
      bottomIt->_children.resize(numChildren, NULL);
    }
    assert(bottomIt->_it->getStartPosition() == 
           bottomIt->_dna->getArrayIndex());
    for (size_t child = 0; child < numChildren; ++child)
    {
      updateChild(bottomIt, child);
    }
  }
}

bool DefaultColumnIterator::handleDeletion(TopSegmentIteratorConstPtr 
  inputTopIterator) const
{
  if (_maxInsertionLength > 0 && inputTopIterator->hasParent() == true)
  {
    _top->copy(inputTopIterator);
    bool reversed = _top->getReversed();
    if (reversed == true)
    {
      _top->toReverse();
    }
    // only handle a deletion if we are immediately left of the breakpoint   
    if (_top->getEndOffset() == 0)
    {
      const Genome* genome = _top->getTopSegment()->getGenome();
      const Genome* parent = genome->getParent();
      _top->slice(0, 0);
      assert(_rearrangement->getAtomic() == true);
      if (_rearrangement->identifyDeletionFromLeftBreakpoint(_top) == true && 
          _rearrangement->getLength() + _stack.top()->_cumulativeSize 
          <= _maxInsertionLength)
      {
        pair<hal_index_t, hal_index_t> deletedRange = 
           _rearrangement->getDeletedRange();
        assert((hal_size_t)(deletedRange.second - deletedRange.first) ==
               _rearrangement->getLength() - 1);

        BottomSegmentIteratorConstPtr bot = 
           parent->getBottomSegmentIterator(0);
        bot->toParent(_top);
        /*
        cout << "deletion found in " << bot << endl;
          cout << "pushing " 
               << bot->getBottomSegment()->getSequence()->getName()
               << "  " << deletedRange.first << " , " 
               << deletedRange.second << endl;
        */
        _indelStack.push(bot->getBottomSegment()->getSequence(), 
                         deletedRange.first, deletedRange.second);

        return true;
      }
    }
  }
  return false;
}

bool DefaultColumnIterator::handleInsertion(TopSegmentIteratorConstPtr 
                                            inputTopIterator) const
{
  if (_maxInsertionLength > 0 && inputTopIterator->hasParent() == true)
  {
    _top->copy(inputTopIterator);
    bool reversed = _top->getReversed();
    // only handle an insertion if we are immediately left of the break       
<<<<<<< HEAD
    if (_top->getEndOffset() == 0 && !_top->isLast())
=======
    if (_top->getEndOffset() == 0 && _top->isLast() == false)
>>>>>>> 371cd98c
    {
      _rearrangement->setAtomic(true);
      _top->slice(0, 0);
      _top->toRight();
      if (reversed == true)
      {
        _top->toReverse();
      }
      assert(_rearrangement->getAtomic() == true);
      if (_rearrangement->identifyInsertionFromLeftBreakpoint(_top) == true && 
          _rearrangement->getLength() + _stack.top()->_cumulativeSize 
          <= _maxInsertionLength)
      {
        pair<hal_index_t, hal_index_t> insertedRange = 
           _rearrangement->getInsertedRange();
        assert((hal_size_t)(insertedRange.second - insertedRange.first) ==
               _rearrangement->getLength() - 1);
        
/*
          cout << "\ninsertion found in " << inputTopIterator << endl;
          cout << "pushing " 
               << _top->getTopSegment()->getSequence()->getName()
               << "  " << insertedRange.first -
             _top->getTopSegment()->getSequence()->getStartPosition()<< " , " 
               << insertedRange.second -
             _top->getTopSegment()->getSequence()->getStartPosition()<< endl;
*/        
        _indelStack.push(_top->getTopSegment()->getSequence(), 
                         insertedRange.first, insertedRange.second);
      }
    }
  }
  return false;
}

void DefaultColumnIterator::updateParent(LinkedTopIterator* topIt) const
{
  const Genome* genome = topIt->_it->getTopSegment()->getGenome();
  if (!_break && topIt->_it->hasParent() && parentInScope(genome))
  {
    const Genome* parentGenome = genome->getParent();

    // no linked iterator for parent.  we create a new one and add the 
    // link in both directions
    if (topIt->_parent == NULL)
    {
      assert(parentGenome != NULL);
      topIt->_parent = topIt->_entry->newBottom();
      topIt->_parent->_it = parentGenome->getBottomSegmentIterator();
      topIt->_parent->_dna = parentGenome->getDNAIterator();
      hal_size_t numChildren = parentGenome->getNumChildren();
      if (numChildren > topIt->_parent->_children.size())
      {
        topIt->_parent->_children.resize(numChildren, NULL);
      }
      for (hal_size_t i = 0; i < numChildren; ++i)
      {
        if (parentGenome->getChild(i) == genome)
        {
          topIt->_parent->_children[i] = topIt;
        } 
      }
    }

    // advance the parent's iterator to match topIt's (which should 
    // already have been updated. 
    topIt->_parent->_it->toParent(topIt->_it);
    topIt->_parent->_dna->jumpTo( topIt->_parent->_it->getStartPosition());
    topIt->_parent->_dna->setReversed(topIt->_parent->_it->getReversed());
    if (colMapInsert(topIt->_parent->_dna) == false)
    {
      _break = true;
      return;
    }
    // cout << "child parent " << topIt->_parent->_dna->getArrayIndex() << endl;

    // recurse on parent's parse edge
    updateParseUp(topIt->_parent);
    if (topIt->_parent->_it->hasParseUp() &&
        topIt->_parent->_topParse->_it.get() != NULL)
    {
      handleDeletion(topIt->_parent->_topParse->_it);
    }

    // recurse on parent's child edges (siblings to topIt)
    for (hal_size_t i = 0; i < topIt->_parent->_children.size(); ++i)
    {
      if (topIt->_parent->_children[i] == NULL ||
          topIt->_parent->_children[i]->_it->getTopSegment()->getGenome() != 
          genome)
      {
          updateChild(topIt->_parent, i);
      }
    }
  }  
}

void DefaultColumnIterator::updateChild(LinkedBottomIterator* bottomIt, 
                                        hal_size_t index) const
{
  const Genome* genome = bottomIt->_it->getBottomSegment()->getGenome();
  if (!_break && bottomIt->_it->hasChild(index) && childInScope(genome, index))
  {
    assert(index < bottomIt->_children.size());
    const Genome* childGenome = genome->getChild(index);

    // no linked iterator for child. we create a new one and add linke in
    // both directions 
    if (bottomIt->_children[index] == NULL)
    {
      assert(childGenome != NULL);
      bottomIt->_children[index] = bottomIt->_entry->newTop();
      bottomIt->_children[index]->_it = childGenome->getTopSegmentIterator();
      bottomIt->_children[index]->_dna = childGenome->getDNAIterator();
      bottomIt->_children[index]->_parent = bottomIt;
    }
    
    // advance the child's iterator to match bottomIt's (which should
    // have already been updated)
    bottomIt->_children[index]->_it->toChild(bottomIt->_it, index);
    bottomIt->_children[index]->_dna->jumpTo(
      bottomIt->_children[index]->_it->getStartPosition());
    bottomIt->_children[index]->_dna->setReversed(
      bottomIt->_children[index]->_it->getReversed());
    if(colMapInsert(bottomIt->_children[index]->_dna) == false)
    {
      _break = true;
      return;
    }
    handleInsertion(bottomIt->_children[index]->_it);

/*    cout << "updating genome " << childGenome->getName() 
         << " (son of " << genome->getName() << ")"
         << " parent index " 
         << bottomIt->_dna->getArrayIndex()
         << " index " << bottomIt->_children[index]->_dna->getArrayIndex()
         << endl;
    cout << "parent it " << bottomIt->_it << endl;
    cout << "child it " << bottomIt->_children[index]->_it << endl << endl;
*/
    //recurse on paralgous siblings
    updateNextTopDup(bottomIt->_children[index]);

    //recurse on child's parse edge
    updateParseDown(bottomIt->_children[index]);
  }
}

void DefaultColumnIterator::updateNextTopDup(LinkedTopIterator* topIt) const
{
  assert (topIt->_it.get() != NULL);
  if (_break || _noDupes == true ||
      topIt->_it->getTopSegment()->getNextParalogyIndex() == NULL_INDEX)
  {
    return;
  }

  hal_index_t firstIndex = topIt->_it->getTopSegment()->getArrayIndex();
  LinkedTopIterator* currentTopIt = topIt;
  const Genome* genome =  topIt->_it->getTopSegment()->getGenome();

  do  
  {
     // no linked iterator for paralog. we create a new one and add link
    if (currentTopIt->_nextDup == NULL)
    {
      currentTopIt->_nextDup = currentTopIt->_entry->newTop();
      currentTopIt->_nextDup->_it = genome->getTopSegmentIterator();
      currentTopIt->_nextDup->_dna = genome->getDNAIterator();
      currentTopIt->_nextDup->_parent = currentTopIt->_parent;
    }
    
    // advance the dups's iterator to match currentTopIt's (which should
    // have already been updated)
    currentTopIt->_nextDup->_it = currentTopIt->_it->copy();
    currentTopIt->_nextDup->_it->toNextParalogy();
    currentTopIt->_nextDup->_dna->jumpTo(
      currentTopIt->_nextDup->_it->getStartPosition());
    currentTopIt->_nextDup->_dna->setReversed(
      currentTopIt->_nextDup->_it->getReversed());
    if (colMapInsert(currentTopIt->_nextDup->_dna) == false)
    {
      _break = true;
      return;
    }
    handleInsertion(currentTopIt->_nextDup->_it);
    
    // recurse on duplicate's parse edge
    updateParseDown(currentTopIt->_nextDup);

    // advance current it to the next paralog
    currentTopIt = currentTopIt->_nextDup;
  } 
  while (currentTopIt->_it->getTopSegment()->getNextParalogyIndex() != 
         NULL_INDEX &&
         currentTopIt->_it->getTopSegment()->getNextParalogyIndex() != 
         firstIndex);
}

void DefaultColumnIterator::updateParseUp(LinkedBottomIterator* bottomIt)
   const
{
  if (!_break && bottomIt->_it->hasParseUp())
  {
    const Genome* genome = bottomIt->_it->getBottomSegment()->getGenome();

    // no linked iterator for top parse, we create a new one
    if (bottomIt->_topParse == NULL)
    {
      bottomIt->_topParse = bottomIt->_entry->newTop();
      bottomIt->_topParse->_it = genome->getTopSegmentIterator();
      bottomIt->_topParse->_dna = genome->getDNAIterator();
      bottomIt->_topParse->_bottomParse = bottomIt;
    }
    
    // advance the parse link's iterator to match bottomIt
    bottomIt->_topParse->_it->toParseUp(bottomIt->_it);
    bottomIt->_topParse->_dna->jumpTo(
      bottomIt->_topParse->_it->getStartPosition());
    bottomIt->_topParse->_dna->setReversed(
      bottomIt->_topParse->_it->getReversed());
    assert(bottomIt->_topParse->_dna->getArrayIndex() ==
           bottomIt->_dna->getArrayIndex());

    // recurse on parse link's parent
    updateParent(bottomIt->_topParse);

    //recurse on parse link's paralogous siblings
    updateNextTopDup(bottomIt->_topParse);
  }
}
 
void DefaultColumnIterator::updateParseDown(LinkedTopIterator* topIt) const
{
  if (!_break && topIt->_it->hasParseDown())
  {
    const Genome* genome = topIt->_it->getTopSegment()->getGenome();

    // no linked iterator for down parse, we create a new one
    if (topIt->_bottomParse == NULL)
    {
      topIt->_bottomParse = topIt->_entry->newBottom();
      topIt->_bottomParse->_it = genome->getBottomSegmentIterator();
      topIt->_bottomParse->_dna = genome->getDNAIterator();
      topIt->_bottomParse->_topParse = topIt;
      hal_size_t numChildren = genome->getNumChildren();
      if (numChildren > topIt->_bottomParse->_children.size())
      {
        topIt->_bottomParse->_children.resize(numChildren, NULL);
      }
      for (hal_size_t i = 0; i < numChildren; ++i)
      {
        if (genome->getChild(i) == genome)
        {
          topIt->_bottomParse->_children[i] = topIt;
        } 
      }
    }
    
    // advance the parse link's iterator to match topIt
    topIt->_bottomParse->_it->toParseDown(topIt->_it);
    
    topIt->_bottomParse->_dna->jumpTo(
      topIt->_bottomParse->_it->getStartPosition());
    topIt->_bottomParse->_dna->setReversed(
      topIt->_bottomParse->_it->getReversed());
    assert(topIt->_bottomParse->_dna->getArrayIndex() ==
           topIt->_dna->getArrayIndex());

/*
    cout << "doing parse down on " << genome->getName()
         << " where incoming index is " << topIt->_dna->getArrayIndex()
         << " but outgoing index is " 
         << topIt->_bottomParse->_dna->getArrayIndex() << endl;
*/
    // recurse on all the link's children
    for (hal_size_t i = 0; i <  topIt->_bottomParse->_children.size(); ++i)
    {
      updateChild(topIt->_bottomParse, i);
    }
  }
}  

// moves index "right" until unvisited base is found
// if none exists in the current range, index is left one
// spot out of bounds (invalid) and return false.
void DefaultColumnIterator::nextFreeIndex() const
{
  hal_index_t index = _stack.top()->_index;

  VisitCache::iterator cacheIt = 
     _visitCache.find(_stack.top()->_sequence->getGenome());
  if (cacheIt != _visitCache.end())
  {
    PositionCache* posCache = cacheIt->second;
    bool found = posCache->find(index);
    while (found == true && index <= _stack.top()->_lastIndex)
    {
      ++index;
      found = posCache->find(index);
    }
  }
  _stack.top()->_index = index;
}

bool DefaultColumnIterator::colMapInsert(DNAIteratorConstPtr dnaIt) const
{
  const Sequence* sequence = dnaIt->getSequence();
  const Genome* genome = dnaIt->getGenome();
  assert(sequence != NULL);
  
  // All reference bases need to get added to the cache
  bool updateCache = genome == _stack[0]->_sequence->getGenome();
  if (_maxInsertionLength == 0)
  {
    // Unless we don't do indels.  Here we just add reference elements
    // that are to right of the starting point
    assert (_stack.size() == 1);
    updateCache = _stack.top()->_index < dnaIt->getArrayIndex();
  }
  for (size_t i = 1; i < _stack.size() && !updateCache; ++i)
  {
    if (genome == _stack[i]->_sequence->getGenome())
    {
      updateCache = true;
    }
  }

  bool found = false;
  VisitCache::iterator cacheIt = _visitCache.find(genome);
  if (updateCache == true)
  {
    if (cacheIt == _visitCache.end())
    {
      PositionCache* newSet = new PositionCache();
      cacheIt = _visitCache.insert(pair<const Genome*, PositionCache*>(
                                     genome, newSet)).first;
    }
    found = cacheIt->second->insert(dnaIt->getArrayIndex()) == false;
  }
  else
  {
    found = cacheIt != _visitCache.end() && 
       cacheIt->second->find(dnaIt->getArrayIndex()) == true;
  }

  // insert into the column data structure to pass out to client
  if (found == false && 
      (!_noAncestors || genome->getNumChildren() == 0) &&
      (_targets.empty() || _targets.find(genome) != _targets.end()))
  {
    ColumnMap::iterator i = _colMap.lower_bound(sequence);
    if(i != _colMap.end() && !(_colMap.key_comp()(sequence, i->first)))
    {
      i->second->push_back(dnaIt);
    }
    else
    {
      DNASet* dnaSet = new DNASet();
      dnaSet->push_back(dnaIt);
      _colMap.insert(i, ColumnMap::value_type(sequence, dnaSet));
    }
  }

  return !found;
}

void DefaultColumnIterator::resetColMap() const
{
  for (ColumnMap::iterator i = _colMap.begin(); i != _colMap.end(); ++i)
  {
    i->second->clear();
  }
}

void DefaultColumnIterator::eraseColMap() const
{
  for (ColumnMap::iterator i = _colMap.begin(); i != _colMap.end(); ++i)
  {
    delete i->second;
  }
  _colMap.clear();
}<|MERGE_RESOLUTION|>--- conflicted
+++ resolved
@@ -383,11 +383,7 @@
     _top->copy(inputTopIterator);
     bool reversed = _top->getReversed();
     // only handle an insertion if we are immediately left of the break       
-<<<<<<< HEAD
-    if (_top->getEndOffset() == 0 && !_top->isLast())
-=======
     if (_top->getEndOffset() == 0 && _top->isLast() == false)
->>>>>>> 371cd98c
     {
       _rearrangement->setAtomic(true);
       _top->slice(0, 0);
