/*
 * Copyright (C) 2012 by Glenn Hickey (hickey@soe.ucsc.edu)
 *
 * Released under the MIT license, see LICENSE.txt
 */

#ifndef _DEFAULTCOLUMNITERATOR_H
#define _DEFAULTCOLUMNITERATOR_H

#include <set>
#include <stack>
#include <vector>
#include <map>
#include "halColumnIterator.h"
#include "halRearrangement.h"
#include "halCommon.h"
#include "columnIteratorStack.h"

namespace hal {

class DefaultColumnIterator : public ColumnIterator
{
public:
   DefaultColumnIterator(const hal::Genome* reference, 
                         const std::set<const Genome*>* targets,
                         hal_index_t columnIndex,
                         hal_index_t lastIndex,
                         hal_size_t maxInsertionLength,
                         bool noDupes,
                         bool noAncestors,
                         bool reverseStrand,
                         bool unique);
   
   virtual ~DefaultColumnIterator();

   // COLUMN ITERATOR INTERFACE
   virtual void toRight() const;
   virtual void toSite(hal_index_t columnIndex, hal_index_t lastIndex,
                       bool clearCache) const;
   virtual bool lastColumn() const;
   virtual const hal::Genome* getReferenceGenome() const;
   virtual const hal::Sequence* getReferenceSequence() const;
   virtual hal_index_t getReferenceSequencePosition() const;
   virtual const ColumnMap* getColumnMap() const;
   virtual hal_index_t getArrayIndex() const;
   virtual void defragment() const;
   virtual bool isCanonicalOnRef() const;
   virtual void print(std::ostream& os) const;
   virtual stTree *getTree() const;
   virtual VisitCache *getVisitCache() const;
   virtual void setVisitCache(VisitCache *visitCache) const;
   virtual void clearVisitCache() const;
protected:

   typedef ColumnIteratorStack::LinkedBottomIterator LinkedBottomIterator;
   typedef ColumnIteratorStack::LinkedTopIterator LinkedTopIterator;
   typedef ColumnIteratorStack::Entry StackEntry;
   
protected:

   void recursiveUpdate(bool init) const;
   bool handleDeletion(TopSegmentIteratorConstPtr inputTopIterator) const;
   bool handleInsertion(TopSegmentIteratorConstPtr inputTopIterator) const;

   void updateParent(LinkedTopIterator* topIt) const;
   void updateChild(LinkedBottomIterator* bottomIt, hal_size_t index) const;
   void updateNextTopDup(LinkedTopIterator* topIt) const;
   void updateParseUp(LinkedBottomIterator* bottomIt) const;
   void updateParseDown(LinkedTopIterator* topIt) const;

   bool parentInScope(const Genome*) const;
   bool childInScope(const Genome*, hal_size_t child) const;
   void nextFreeIndex() const;
   bool colMapInsert(DNAIteratorConstPtr dnaIt) const;

   void resetColMap() const;
   void eraseColMap() const;

   void clearTree() const;

protected:

   // everything's mutable to keep const behaviour consistent with
   // other iterators (which provide both const and non-const access)
   // the fact that this iterator has no writable interface makes it
   // seem like a dumb excercise though. 
   mutable std::set<const Genome*> _targets;
   mutable std::set<const Genome*> _scope;
   mutable ColumnIteratorStack _stack;
   mutable ColumnIteratorStack _indelStack;
   mutable const Sequence* _ref;
   mutable size_t _curInsertionLength;

   mutable RearrangementPtr _rearrangement;
   mutable hal_size_t _maxInsertionLength;
   mutable bool _noDupes;
   mutable bool _noAncestors;
   mutable bool _reversed;

   mutable ColumnMap _colMap;
   mutable TopSegmentIteratorConstPtr _top;
   mutable TopSegmentIteratorConstPtr _next;
   mutable VisitCache _visitCache;
   mutable bool _break;
   mutable const Sequence* _prevRefSequence;
   mutable hal_index_t _prevRefIndex;
   mutable hal_index_t _leftmostRefPos;
<<<<<<< HEAD
   mutable stTree *_tree;
=======
   mutable bool _unique;
>>>>>>> 0b16360b
};

inline bool DefaultColumnIterator::parentInScope(const Genome* genome) const
{
  assert(genome != NULL && genome->getParent() != NULL);
  return _scope.empty() || _scope.find(genome->getParent()) != _scope.end();
}

inline bool DefaultColumnIterator::childInScope(const Genome* genome,
                                                hal_size_t child) const
{
  assert(genome != NULL && genome->getChild(child) != NULL);
  return _scope.empty() || _scope.find(genome->getChild(child)) != _scope.end();
}

}
#endif
<|MERGE_RESOLUTION|>--- conflicted
+++ resolved
@@ -105,11 +105,8 @@
    mutable const Sequence* _prevRefSequence;
    mutable hal_index_t _prevRefIndex;
    mutable hal_index_t _leftmostRefPos;
-<<<<<<< HEAD
    mutable stTree *_tree;
-=======
    mutable bool _unique;
->>>>>>> 0b16360b
 };
 
 inline bool DefaultColumnIterator::parentInScope(const Genome* genome) const
