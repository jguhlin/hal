Hierarchical Alignment (HAL) Format API (v2.1)
=====
Copyright (C) 2012 - 2014 by Glenn Hickey (hickey@soe.ucsc.edu)
Released under the MIT license, see LICENSE.txt

HAL is a structure to efficiently store and index multiple genome alignments and ancestral reconstructions.  HAL is a graph-based representation which provides several advantages over matrix/block-based formats such as MAF, such as improved scalability and the ability to perform queries with respect to an arbitrary reference or subtree. 

This package includes the [HAL API](http://htmlpreview.github.com/?https://raw.github.com/glennhickey/hal/development/api/doc/html/index.html) and several analysis and  conversion tools which are described below.  HAL files are presently stored in  [HDF5](http://www.hdfgroup.org/HDF5/) format, but we note that the tools and most of the API are format-independent, so other databases could be implemented in the future.  

Citing
-----
Glenn Hickey, Benedict Paten, Dent Earl, Daniel Zerbino, and David
Haussler.  HAL: A Hierarchical Format for Storing and Analyzing
Multiple Genome Alignments. Bioinformatics. 2013. [Advance Online Access](http://bioinformatics.oxfordjournals.org/content/early/2013/03/16/bioinformatics.btt128.abstract)

Code Contributors
-----
* Glenn Hickey (UCSC)
* Joel Armstrong (UCSC)
* Ngan Nguyen (UCSC)
* Benedict Paten (UCSC)
* Melissa Jane Hubisz (Cornell)

Installation
-----

### Requirements
* gcc 4.2 or newer
* git

### Downloading HAL

From the parent directory of where you want HAL installed:

	 git clone git://github.com/glennhickey/hal.git

#### Progressive Cactus Package

Note that HAL can also be downloaded and installed (automatically along with all its dependencies) as part of the [Progressive Cactus installation package](https://github.com/glennhickey/progressiveCactus)

### Installing Dependencies

#### HDF5 1.8 with C++ API enabled

* Using [MacPorts](http://www.macports.org/):   

    sudo port install hdf5-18 +cxx

* From [Source](http://www.hdfgroup.org/ftp/HDF5/current/src/):   

     `wget http://www.hdfgroup.org/ftp/HDF5/current/src/hdf5-1.8.9.tar.gz`  
	  `tar xzf  hdf5-1.8.9.tar.gz`  
     `cd hdf5-1.8.9`  
	  `./configure --enable-cxx`  
	  `make && make install`  

* Local install from source into DIR (do not need root password)  

     `mkdir DIR/hdf5`  
     `wget http://www.hdfgroup.org/ftp/HDF5/current/src/hdf5-1.8.9.tar.gz`  
	  `tar xzf  hdf5-1.8.9.tar.gz`  
     `cd hdf5-1.8.9`  
     `./configure --enable-cxx --prefix DIR/hdf5`  
     `make && make install` 
    
     Before building HAL, update the following environment variables:  
   
     `export PATH=DIR/hdf5/bin:${PATH}`  
     `export h5prefix=-prefix=DIR/hdf5`  

#### sonLib

From the same parent directory where you downloaded HAL:

	  git clone git://github.com/benedictpaten/sonLib.git
	  pushd sonLib && make && popd

If sonLib and HAL are not sister directories, update hal/include and change

`sonLibRootPath=${rootPath}/../sonLib`

to reflect the directory where you installed sonLib

#### Optional support of reading HAL files over HTTP via UCSC's URL Data Cache (UDC)

Define ENABLE_UDC before making, and specify the path of the Kent source tree using KENTSRC.  When built with this enabled, all HAL files opened read-only will be accessed using UDC which supports both local files and URLs. 

	  export  ENABLE_UDC=1   
	  export  KENTSRC=<path to top level of Kent source tree>

Those without the UCSC genome browser already installed locally will probably find it simpler to first mount URLs with [HTTPFS](http://httpfs.sourceforge.net/) before opening with HAL.  

#### Optional support of PhyloP evolutionary constraint annotation

PhyloP is part of the [Phast Package](http://compgen.bscb.cornell.edu/phast/), and can be used to test for genomic positions that are under selective pressure.  We are working on prototype support for running PhyloP on HAL files.  In order to enable this support, Phast must be installed.  We recommend downloading the latest source using Subversion. 

From the same parent directory where you downloaded HAL:

* First install CLAPACK (Linux only)

    `wget http://www.netlib.org/clapack/clapack.tgz`  
    `tar -xvzf clapack.tgz`  
    `mv CLAPACK-3.2.1 clapack`  
    `cd clapack`  
    `cp make.inc.example make.inc && make f2clib && make blaslib && make lib`  
    ``export CLAPACKPATH=`pwd` ``  
    `cd ..`  

*  Install Phast (Mac or Linux)

     `svn co http://compgen.bscb.cornell.edu/svnrepo/phast/trunk phast/`  
     `cd phast`  
     ``export PHAST=`pwd` ``  
     `cd src && make`  
     `cd ../..`  

* Before building HAL

     `export ENABLE_PHYLOP=1`

Special thanks to Melissa Jane Hubiz and Adam Siepel from Cornell University for their work on extending their tools to work with HAL.

### Building HAL

From the hal/ directory:  

	  make

Before using HAL, add it to your path:   

	  export PATH=<path to hal>/bin:${PATH}

The parent directory of hal/ should be in your PYTHONPATH in order to use any of the Python functionality.  This includes running `make test`
	 
	  export PYTHONPATH=<parent of hal>:${PYTHONPATH}

HAL Tools
-----

### General Options

*Detailed command line options can be obtained by running each tool with the `--help` option.*

All HAL tools compiled with HDF5 support expose some caching parameters.  Tools that create HAL files also include chunking and compression parameters.  In most cases, the default values of these options will suffice.  

`--cacheBytes <value>:`    The maximum size of each array cache.  3 such caches can be allocated per genome in the alignment.  

`--cacheRDC <value>:`    The number of slots in each cache.  This number should be set to a prime number that is roughly 50 x [cacheBytes / chunk].  

`--cacheMDC <value>:`    Size of the metadata cache.  There is presently no reason to touch this.

`--chunk <value>:`   The chunk size for the hdf5 arrays.  Unreasonable chunk sizes can adversely affect cache performance.  Larger chunks can lead to better compression. [default = 1000]

`--deflate <value>:`   Compression level.  Higher levels tend to not significantly decrease file sizes but do increase run time.  [0:none - 9:max] [default = 2]

`--inMemory:`   Load all data in memory (and disable hdf5 cache). [default = False]
   
### Importing from other formats

#### MAF Import

The (MAF)[http://genome.ucsc.edu/FAQ/FAQformat.html#format5] is a text format used at UCSC to store genome alignments.  MAFs are typically stored with respect to a reference genome.  MAFs can be imported into HAL as subtrees using the `maf2hal` command.  

To import primates.maf as a star tree where the first alignment row specifies the root, and all others the leaves:  

     maf2hal primates.maf primates.hal

To import primates.maf using "chimp" has the root

     maf2hal primates.maf primates.hal --refGenome chimp

The more the underlying tree looks like a star tree, the less efficient HAL is as all genomes will be fragmented with respect to each other.  If ancestral (or multiple reference) sequences are available, or if it is acceptable to use a non-reference species as a reference proxy, then trees of arbitrary typologies can be constructed using the `--append` option.

     maf2hal mammals.maf mammals.hal --refGenome mouse --targetGenomes human,rat,chimp,dog
	  maf2hal mammals.maf mammals.hal --append --refGenome human --targetGenomes chimp,gorilla,orang
	  maf2hal mammals.maf mammals.hal --append --refGenome dog --targetGenomes cow,horse

This will create a tree that looks like

	 ((chimp, gorilla,orang)human, rat,(cow,horse)dog)mouse;

#### Progressive Cactus Import

HAL is most beneficial when consensus reference or ancestral sequences are available at the internal nodes of the tree.  This is the type of information generated by progressive alignment pipelines.  Progressive Cactus (manuscript in preparation) is our implementation of such a pipeline.  A beta version is presently available on [GitHub](https://github.com/glennhickey/progressiveCactus).  A tool to convert from Cactus graphs to HAL graphs, cactus2hal, can be [downloaded](https://github.com/glennhickey/cactus2hal) as well.  

	 cactus2hal.py mammals_cactusProject.xml mammals.hal

### Exporting to other formats

#### MAF Export

MAF files can be generated from HAL alignments or sub-alignments.  The reference genome and alignment scope (subsequence of the reference and/or phylogenetic distance) are chosen through command-line options.  

Export the HAL alignment as a MAF referenced at the root

		 hal2maf mammals.hal mammals.maf

Export a MAF with referenced at sequence *chr6* in the human genome

		 hal2maf mammals.hal mammals.maf --refGenome human --refSequence chr6

Export a MAF consisting of the alignment of human with respect to *chr2* in chimp

		 hal2maf mammals.hal mammals.maf --refGenome chimp --refSequence chr2 --targetGenomes human

Export a MAF consisting of the alignment of all apes referenced on gorilla

		 hal2maf mammals.hal mammals.maf --rootGenome ape_ancestor --refGenome gorilla

By default, no gaps are written to the reference sequence.  The `--maxRefGap` can be specified to allow gaps up to a certain size in the reference.  This is achieved by recursively following indels in the graph that could correspond to reference gaps.  

Mafs can be generated in parallel using the hal2mafMP.py wrapper

		 hal2mafMP.py mammals.hal mammals.maf --numProc 10

#### FASTA Export

DNA sequences (without any alignment information) can be extracted from HAL files in FASTA format using `hal2fasta`. 

### Displaying in the UCSC Genome Browser using Assembly Hubs

<<<<<<< HEAD
HAL alignments can be displayed as Assembly Hubs in the Genome Browser.  To create an assembly hub, run

	hal2assemblyHub.py mammals.hal outputDirectory

Larger alignments require the use of the `--lod` option to generate precomputed levels of detail.  

Note that this process is presently dependent on having UCSC's faToTwoBit installed.  The `outputDirectory` must be accessible as a URL in order to load the hub. More details are available at [hal2assemblyHub Manual](assemblyHub#comparative-assembly-hub-manual). 
=======
HAL alignments can be displayed as Comparative Assembly Hubs in the Genome Browser.  See the detailed manual on this [here](https://github.com/glennhickey/hal/tree/development/assemblyHub#comparative-assembly-hub-manual).
>>>>>>> 22b6e4a8

### Summary Information

#### halValidate

It is a good idea to check if a hal file is valid after creating it.

	halValidate mammals.hal

#### halStats

Some global information from a HAL file can be quickly obtained using `halStats`.  It will return the number of genomes, their phylogenetic tree, and the size of each array in each genome.  

	  halStats mammals.hal

The `--tree`, `--sequences`, and `--genomes` options can be used to print out only specific information to simplify iterating over the alignment in shell or Python scripts. 

#### halSummarizeMtuations

A count of each type of mutation (Insertions, Deletions, Inversions, Duplications, Transpositions, Gap Insertions, Gap Deletions) in each branch of the alignment can be printed out in a table.  

     halSummarizeMutations mammals.hal

Subtrees can be specified using the `--targetGenomes` or `--rootGenome` option.  The `--maxGap` option is used to distinguish from small, 'gap' indels and larger indels.  This distinction is somewhat arbitrary (but conventional).  HAL allows gap indels to be nested within larger rearrangements:  ex. an inversion with a gap deletion inside would be counted as a single inversion, but an inversion containing a non-gap event would be identified as multiple independent inversions. 

     halSummarizeMutations mammals.maf --maxNFraction 0

will prevent rearrangements with missing data as being identified as such.  More generally, if an insertion of length 50 contains c N-characters, it will be labeled as missing data (rather than an insertion) if c/N > `maxNFraction`.

#### Levels of Detail

Some applications such as genome browsers my need to quickly access high-level information about the alignment without scanning every segment.  We provide tools to resample a HAL graph to compute a coarser-grained levels of detail to speed up subsequent analysis at different scales.  To generate an output hal file based on a sampling of every `100` bases:

     halLodExtract mammals.hal mammals_100.hal 100

To generate a series of levels of details, such that each level of detail is 5x coarser than the previous, and that there are at most (approx.) 100 segments at the lowest level, use the following script:

     halLodInterpolate.py mammals.hal lod_summary.txt --scale 5 --maxBlock 100

Note that both tools have a `--keepSequences` option to specify whether or not the DNA sequences are stored in the output files.

### Analysis

#### Liftover

Annotations in [BED](http://genome.ucsc.edu/FAQ/FAQformat.html#format1), ie tab-delimited files whose first three columns are

     SequenceName     StartPosition    LastPosition+1

can be lifted over between genomes using `halLiftover`.  halLiftover does a base-by-base mapping between any two sequences in the alignment (following paralogy relations as well).  The output is written in BED (default) or PSL format. 

	 halLiftover mammals.hal human human_annotation.bed dog dog_annotation.bed

will map all annotations in human_annotation.bed, which must refer to sequences in the human genome, to their corresponding locations in dog (if they exist), outputting the resulting annotations in dog_annotation.bed

halLiftover attempts to autodetect the BED version of the input.  This can be overried with the `--inVedVersion` option.   Columns that are not described in the official BED specs can be optionally mapped as-is using the `--keepExtra` option.

By default, halLiftover uses spaces and/or tabs to separate columns. To use only tabs (ie to allow spaces within names), use the `--tab` option.

Annotations in [Wiggle](http://genome.ucsc.edu/goldenPath/help/wiggle.html) format can likewise be mapped using `halWiggleLiftover`

#### Alignability

The number of distinct genomes different bases of a set of target genomes align to can be computed using the `halAlignability` tool.  The output is in `.wig` format.  

#### Mutation Annotation

### SNPs

To compute the point mutations (SNPs) between a given pair of genomes in the HAL graph, `halSnps` can be used:

     halSnps mammals.hal human duck --bed human_duck_snps.bed

will produce a BED files listing the SNPs in human coordinates between human and duck.  A count of the number of snps and the total aligned columns are printed to stdout.  

### General mutations along branches

Annotation files, as described above, can be generated from the alignment to provide the locations of substitutions and rearrangements.  Annotations are done on a branch-by-branch basis, but can be mapped back to arbitrary references using `halLiftover` if so desired.  The produced annotation files have the format

     SequenceName     StartPosition    LastPosition+1  MutationID  ParentGenome ChildGenome

The ID's refer to the types of mutations described above, and are explained in the header of each generated file.   To generate tables of rearrangement mutations between human and its most recent ancestor in the alignment, run

	 halBranchMutations mammals.hal human --refFile ins.bed --parFile del.bed

Two bed files must be specified because the coordinates of inserted (and by convention inverted and transposed) segments are with respect to bases in the human genome (reference), where as deleted bases are in ancestral coordinates (parent).  

Point mutations can optionally be written using the `--snpFile <file>` option.  The '--maxGap' and '--maxNFraction' options can specify the gap indel threshold and missing data threshold, respectively, as described above in the *halSummarizeMtuations* section.  

### Constrained Element Prediction

(Under development)

PhyloP is part of the [Phast Package](http://compgen.bscb.cornell.edu/phast/), and can be used to test for genomic positions that are under selective pressure.  We are working on prototype support for running PhyloP on HAL files.  

* Train a neutral model

     See `halPhyloPTrain.py`

* Detect constrained elements

     See `halPhyloPMP.py`

* Examples:

	 `halPhyloPTrain.py mammals.hal human neutralRegions.bed neutralModel.mod --numProc 12`
	 `halTreePhyloP.py mammals.hal neutralModel.mod outdir --bigWig --numProc 12`

Special thanks to Melissa Jane Hubiz and Adam Siepel from Cornell University for their work on extending their tools to work with HAL.


Example of HAL Genome Representation
-----

The following is obtained by running h5ls -v -r (included with hdf5) on an ancestral genome, in this case a small simulated human-chimp ancestor named sHuman-sChimp.  The genome itself is stored as a group.  It contains four important 1-dimensional arrays:

* BOTTOM_ARRAY: The bottom segments of the genome (containing alignment mapping to the descendants).  The size of each entry is dependent on the number of descendants.
* DNA_ARRAY: The DNA bases, stored as two bases / byte
* SEQUENCE_ARRAY: The names and lengths of subsequences (ie chromosomes or scaffolds in the genome)
* TOP_ARRAY: The top segments in the genome (containing alignment mapping to the parent).  Paralogous top segments are presently stored in a circular linked list.  

More information can be found in the manuscript:

Glenn Hickey, Benedict Paten, Dent Earl, Daniel Zerbino, and David
Haussler.  HAL: A Hierarchical Format for Storing and Analyzing
Multiple Genome Alignments. Bioinformatics. 2013. [Advance Online Access](http://bioinformatics.oxfordjournals.org/content/early/2013/03/16/bioinformatics.btt128.abstract)

and [API manual](http://htmlpreview.github.com/?https://raw.github.com/glennhickey/hal/development/api/doc/html/index.html).

     /sHuman-sChimp           Group
	    Location:  1:204059420
	    Links:     1  
     /sHuman-sChimp/BOTTOM_ARRAY Dataset {1595768/1595768}
	    Location:  1:365340961
	    Links:     1
	    Chunks:    {1000} 42000 bytes
	    Storage:   67022256 logical bytes, 12879397 allocated bytes, 520.38% utilization
	    Filter-0:  deflate-1 OPT {2}
	    Filter-1:  deflate-1 OPT {2}
	    Type:      struct {
	    	    "genomeIdx"        +0    native long
	    	    "length"           +8    native unsigned long
	    	    "topIdx"           +16   native long
	    	    "childIdx0"        +24   native long
	    	    "reverseFlag0"     +32   native signed char
	    	    "childIdx1"        +33   native long
	    	    "reverseFlag1"     +41   native signed char
	    } 42 bytes
     /sHuman-sChimp/DNA_ARRAY Dataset {92368315/92368315}
	    Location:  1:253117606
	    Links:     1
	    Chunks:    {1000} 1000 bytes
	    Storage:   92368315 logical bytes, 55478173 allocated bytes, 166.49% utilization
	    Filter-0:  deflate-1 OPT {2}
	    Filter-1:  deflate-1 OPT {2}
	    Type:      native 8-bit field
     /sHuman-sChimp/Meta      Group
	    Location:  1:204060452
	    Links:     1
     /sHuman-sChimp/Rup       Group
	    Attribute: Rup scalar
	    	    Type:      variable-length null-terminated ASCII string
	    	    Data:  "0"
	    Location:  1:204061484
	    Links:     1
     /sHuman-sChimp/SEQUENCE_ARRAY Dataset {1/1}
	    Location:  1:253117878
	    Links:     1
	    Storage:   96 logical bytes, 96 allocated bytes, 100.00% utilization
	    Type:      struct {
	    	    "start"            +0    native unsigned long
	    	    "length"           +8    native unsigned long
	    	     "numSequences"     +16   native unsigned long
	    	    "numBottomSegments" +24   native unsigned long
	    	    "topSegmentArrayIndexOffset" +32   native unsigned long
	    	    "bottomSegmentArrayIndexOffset" +40   native unsigned long
	    	    "name"             +48   384-bit little-endian integer
	    	    (8 bits of precision beginning at bit 0)
	    	    (376 zero bits at bit 8)
	    } 96 bytes
     /sHuman-sChimp/TOP_ARRAY Dataset {2273166/2273166}
	    Location:  1:253118446
	    Links:     1
	    Chunks:    {1000} 33000 bytes
	    Storage:   75014478 logical bytes, 13067609 allocated bytes, 574.05% utilization
	    Filter-0:  deflate-1 OPT {2}
	    Filter-1:  deflate-1 OPT {2}
	    Type:      struct {
	    	    "genomeIdx"        +0    native long
	    	    "bottomIdx"        +8    native long
	    	    "paralogyIdx"      +16   native long
	    	    "parentIdx"        +24   native long
	    	    "reverseFlag"      +32   native signed char
	    } 33 bytes

 



 




<|MERGE_RESOLUTION|>--- conflicted
+++ resolved
@@ -219,7 +219,6 @@
 
 ### Displaying in the UCSC Genome Browser using Assembly Hubs
 
-<<<<<<< HEAD
 HAL alignments can be displayed as Assembly Hubs in the Genome Browser.  To create an assembly hub, run
 
 	hal2assemblyHub.py mammals.hal outputDirectory
@@ -227,9 +226,6 @@
 Larger alignments require the use of the `--lod` option to generate precomputed levels of detail.  
 
 Note that this process is presently dependent on having UCSC's faToTwoBit installed.  The `outputDirectory` must be accessible as a URL in order to load the hub. More details are available at [hal2assemblyHub Manual](assemblyHub#comparative-assembly-hub-manual). 
-=======
-HAL alignments can be displayed as Comparative Assembly Hubs in the Genome Browser.  See the detailed manual on this [here](https://github.com/glennhickey/hal/tree/development/assemblyHub#comparative-assembly-hub-manual).
->>>>>>> 22b6e4a8
 
 ### Summary Information
 
